<?xml version="1.0" encoding="utf-8"?>
<package xmlns:xsi="http://www.w3.org/2001/XMLSchema-instance" xmlns:xsd="http://www.w3.org/2001/XMLSchema">
  <metadata xmlns="http://schemas.microsoft.com/packaging/2010/07/nuspec.xsd">
    <id>@project@</id>
    <title>F# Data</title>
    <version>@build.number@</version>
    <authors>@authors@</authors>
    <owners>@authors@</owners>
    <licenseUrl>http://github.com/fsharp/FSharp.Data/blob/master/LICENSE.md</licenseUrl>
    <projectUrl>http://fsharp.github.io/FSharp.Data</projectUrl>
    <iconUrl>https://raw.github.com/fsharp/FSharp.Data/master/misc/logo.png</iconUrl>
    <requireLicenseAcceptance>false</requireLicenseAcceptance>
    <summary>@summary@</summary>
    <description>@description@</description>
    <releaseNotes>@releaseNotes@</releaseNotes>
    <copyright>Copyright 2018</copyright>
    <tags>@tags@</tags>
    <dependencies>
      <group targetFramework="net45">
        <dependency id="FSharp.Core" version="4.0.0.1"/>
      </group>
<<<<<<< HEAD
      <group targetFramework="net40" />
      <group targetFramework="netstandard2.0">
        <dependency id="FSharp.Core" version="4.2.3" />
=======
      <group targetFramework="netstandard2.0">
        <dependency id="FSharp.Core" version="4.3.4" />
>>>>>>> c0a656ea
      </group>
    </dependencies>
    <references>
      <reference file="FSharp.Data.dll" />
    </references>
    <frameworkAssemblies>
      <frameworkAssembly assemblyName="System.Xml.Linq" targetFramework="net45" />
    </frameworkAssemblies>
  </metadata>
  <files>
    <!-- Place the TPRTCs in the usual locations --> 
    <file src="..\src\FSharp.Data\bin\Release\net45\FSharp.Data.dll" target="lib/net45" />
    <file src="..\src\FSharp.Data\bin\Release\net45\FSharp.Data.pdb" target="lib/net45" />
    <file src="..\src\FSharp.Data\bin\Release\net45\FSharp.Data.xml" target="lib/net45" />
    <file src="..\src\FSharp.Data\bin\Release\netstandard2.0\FSharp.Data.dll" target="lib/netstandard2.0" />
    <file src="..\src\FSharp.Data\bin\Release\netstandard2.0\FSharp.Data.pdb" target="lib/netstandard2.0" />
    <file src="..\src\FSharp.Data\bin\Release\netstandard2.0\FSharp.Data.xml" target="lib/netstandard2.0" />

    <!-- Place the TPDTC in the legacy location alongside FSharp.Data --> 
    <file src="..\src\FSharp.Data.DesignTime\bin\Release\net45\FSharp.Data.DesignTime.dll" target="lib/net45" />
    <file src="..\src\FSharp.Data.DesignTime\bin\Release\net45\FSharp.Data.DesignTime.pdb" target="lib/net45" />

    <!-- Place the TPDTC in the future-proof location --> 
    <file src="..\src\FSharp.Data.DesignTime\bin\Release\net45\FSharp.Data.DesignTime.dll" target="typeproviders/fsharp41/net45" />
    <file src="..\src\FSharp.Data.DesignTime\bin\Release\net45\FSharp.Data.DesignTime.pdb" target="typeproviders/fsharp41/net45" />
    <file src="..\src\FSharp.Data.DesignTime\bin\Release\netstandard2.0\FSharp.Data.DesignTime.dll" target="typeproviders/fsharp41/netstandard2.0" />
    <file src="..\src\FSharp.Data.DesignTime\bin\Release\netstandard2.0\FSharp.Data.DesignTime.pdb" target="typeproviders/fsharp41/netstandard2.0" />

    <file src="linqpad-samples\*.*" target="linqpad-samples" />
  </files>
</package><|MERGE_RESOLUTION|>--- conflicted
+++ resolved
@@ -19,14 +19,8 @@
       <group targetFramework="net45">
         <dependency id="FSharp.Core" version="4.0.0.1"/>
       </group>
-<<<<<<< HEAD
-      <group targetFramework="net40" />
-      <group targetFramework="netstandard2.0">
-        <dependency id="FSharp.Core" version="4.2.3" />
-=======
       <group targetFramework="netstandard2.0">
         <dependency id="FSharp.Core" version="4.3.4" />
->>>>>>> c0a656ea
       </group>
     </dependencies>
     <references>
