<<<<<<< HEAD
﻿// --------------------------------------------------------------------------------------
// JSON type provider - methods that are called from the generated erased code
// --------------------------------------------------------------------------------------
namespace FSharp.Data.RuntimeImplementation

open System
open System.Globalization
open FSharp.Data.Json
open FSharp.Data.Json.Extensions
open FSharp.Data.RuntimeImplementation.TypeInference

/// Underlying representation of the generated JSON types
type JsonDocument (json:JsonValue) =
  /// Returns the raw JSON value that is represented by the generated type
  member x.JsonValue = json

type JsonOperations = 
  // Trivial operations that return primitive values
  static member GetString(value:JsonValue) = value.AsString()
  static member GetDateTime(value:JsonValue) = value.AsDateTime()
  static member GetBoolean(value:JsonValue) = value.AsBoolean()
  static member GetFloat(value:JsonValue, culture) = value.AsFloat(Operations.GetCulture(culture))
  static member GetDecimal(value:JsonValue, culture) = value.AsDecimal(Operations.GetCulture(culture))
  static member GetInteger(value:JsonValue, culture) = value.AsInteger(Operations.GetCulture(culture))
  static member GetInteger64(value:JsonValue, culture) = value.AsInteger64(Operations.GetCulture(culture))
  static member GetProperty(value:JsonValue, name) = value.GetProperty(name)

  /// Converts JSON array to array of target types
  /// The `packer` function rebuilds representation type (such as
  /// `JsonDocument`) which is then passed to projection function `f`.
  static member ConvertArray(value:JsonValue, packer:Func<_,_>, f:Func<_,_>) = 
    value.AsArray() |> Array.map (packer.Invoke >> f.Invoke)

  /// Get optional property of a specified type
  static member ConvertOptionalProperty(value:JsonValue, name, packer:Func<_,_>, f:Func<_,_>) =     
    value.TryGetProperty(name) |> Option.map (packer.Invoke >> f.Invoke)

  /// Returns all array values that match the specified tag
  /// (Follows the same pattern as ConvertXyz functions above)
  static member GetArrayChildrenByTypeTag(doc:JsonValue, tag, pack:Func<_,_>, f:Func<_,_>) = 
    let tag = InferedTypeTag.ParseCode tag
    let matchesTag = function
      | JsonValue.Null -> false
      | JsonValue.Boolean _ -> tag = InferedTypeTag.Boolean
      | JsonValue.Number _ -> tag = InferedTypeTag.Number
      | JsonValue.Float _ -> tag = InferedTypeTag.Number
      | JsonValue.Array _ -> tag = InferedTypeTag.Collection
      | JsonValue.Object _ -> tag = InferedTypeTag.Record None
      | JsonValue.String _ -> tag = InferedTypeTag.String
    match doc with
    | JsonValue.Array ar ->
        ar 
        |> Array.filter matchesTag 
        |> Array.map (pack.Invoke >> f.Invoke)
    | _ -> failwith "JSON mismatch: Expected Array node"

  /// Returns single or no value from an array matching the specified tag
  static member TryGetArrayChildByTypeTag(doc:JsonValue, tag, pack:Func<_,_>, f:Func<_,_>) = 
    match JsonOperations.GetArrayChildrenByTypeTag(doc, tag, pack, f) with
    | [| the |] -> Some the
    | [| |] -> None
    | _ -> failwith "JSON mismatch: Expected Array with single or no elements."

  /// Returns a single array children that matches the specified tag
  static member GetArrayChildByTypeTag(value:JsonValue, tag) = 
    match JsonOperations.GetArrayChildrenByTypeTag(value, tag, new Func<_,_>(id), new Func<_,_>(id)) with
    | [| the |] -> the
    | _ -> failwith "JSON mismatch: Expected single value, but found multiple."

  /// Returns a single or no value by tag type
  static member TryGetValueByTypeTag(value:JsonValue, tag, pack, f) = 
    // Build a fake array and reuse `GetArrayChildByTypeTag`
    let arrayValue = JsonValue.Array [| value |]
    JsonOperations.TryGetArrayChildByTypeTag(arrayValue, tag, pack, f) 
=======
﻿namespace FSharp.Data.RuntimeImplementation

open System
open System.ComponentModel
open System.Globalization
open FSharp.Data.Json
open FSharp.Data.Json.Extensions
open FSharp.Data.RuntimeImplementation.TypeInference

/// Underlying representation of the generated JSON types
[<StructuredFormatDisplay("{JsonValue}")>]
type JsonDocument (json:JsonValue) =
  
  /// Returns the raw JSON value that is represented by the generated type
  member x.JsonValue = json  

  [<EditorBrowsable(EditorBrowsableState.Never)>]  
  override x.Equals(y) =
    match y with
    | :? JsonDocument as y -> x.JsonValue = y.JsonValue
    | _ -> false
 
  [<EditorBrowsable(EditorBrowsableState.Never)>]
  override x.GetHashCode() = x.JsonValue.GetHashCode()

  [<EditorBrowsable(EditorBrowsableState.Never)>]
  override x.ToString() = x.JsonValue.ToString()

type JsonOperations = 
  // Trivial operations that return primitive values
  static member GetString(value) = JsonValue.asString value
  static member GetDateTime(value) = JsonValue.asDateTime value
  static member GetBoolean(value) = JsonValue.asBoolean value
  static member GetFloat(value, culture) = JsonValue.asFloat(value, Operations.GetCulture(culture))
  static member GetDecimal(value, culture) = JsonValue.asDecimal(value, Operations.GetCulture(culture))
  static member GetInteger(value, culture) = JsonValue.asInteger(value, Operations.GetCulture(culture))
  static member GetInteger64(value, culture) = JsonValue.asInteger64(value, Operations.GetCulture(culture))
  static member GetProperty(value, name) = JsonValue.getProperty name value

  /// Converts JSON array to array of target types
  /// The `packer` function rebuilds representation type (such as
  /// `JsonDocument`) which is then passed to projection function `f`.
  static member ConvertArray(value, packer:Func<_,_>, f:Func<_,_>) = 
    value |> JsonValue.asArray |> Array.map (packer.Invoke >> f.Invoke)

  /// Get optional property of a specified type
  static member ConvertOptionalProperty(value, name, packer:Func<_,_>, f:Func<_,_>) =     
    value |> JsonValue.tryGetProperty name |> Option.map (packer.Invoke >> f.Invoke)

  /// Returns all array values that match the specified tag
  /// (Follows the same pattern as ConvertXyz functions above)
  static member GetArrayChildrenByTypeTag(doc:JsonValue, tag, pack:Func<_,_>, f:Func<_,_>) = 
    let tag = InferedTypeTag.ParseCode tag
    let matchesTag = function
      | JsonValue.Null -> false
      | JsonValue.Boolean _ -> tag = InferedTypeTag.Boolean
      | JsonValue.Number _ -> tag = InferedTypeTag.Number
      | JsonValue.BigNumber _ -> tag = InferedTypeTag.Number
      | JsonValue.Array _ -> tag = InferedTypeTag.Collection
      | JsonValue.Object _ -> tag = InferedTypeTag.Record None
      | JsonValue.String _ -> tag = InferedTypeTag.String
    match doc with
    | JsonValue.Array ar ->
        ar 
        |> Array.filter matchesTag 
        |> Array.map (pack.Invoke >> f.Invoke)
    | _ -> failwith "JSON mismatch: Expected Array node"

  /// Returns single or no value from an array matching the specified tag
  static member TryGetArrayChildByTypeTag(doc:JsonValue, tag, pack:Func<_,_>, f:Func<_,_>) = 
    match JsonOperations.GetArrayChildrenByTypeTag(doc, tag, pack, f) with
    | [| the |] -> Some the
    | [| |] -> None
    | _ -> failwith "JSON mismatch: Expected Array with single or no elements."

  /// Returns a single array children that matches the specified tag
  static member GetArrayChildByTypeTag(value:JsonValue, tag) = 
    match JsonOperations.GetArrayChildrenByTypeTag(value, tag, new Func<_,_>(id), new Func<_,_>(id)) with
    | [| the |] -> the
    | _ -> failwith "JSON mismatch: Expected single value, but found multiple."

  /// Returns a single or no value by tag type
  static member TryGetValueByTypeTag(value:JsonValue, tag, pack, f) = 
    // Build a fake array and reuse `GetArrayChildByTypeTag`
    let arrayValue = JsonValue.Array [| value |]
    JsonOperations.TryGetArrayChildByTypeTag(arrayValue, tag, pack, f) 
>>>>>>> aae59373
<|MERGE_RESOLUTION|>--- conflicted
+++ resolved
@@ -1,88 +1,15 @@
-<<<<<<< HEAD
-﻿// --------------------------------------------------------------------------------------
-// JSON type provider - methods that are called from the generated erased code
-// --------------------------------------------------------------------------------------
-namespace FSharp.Data.RuntimeImplementation
-
-open System
-open System.Globalization
-open FSharp.Data.Json
-open FSharp.Data.Json.Extensions
-open FSharp.Data.RuntimeImplementation.TypeInference
-
-/// Underlying representation of the generated JSON types
-type JsonDocument (json:JsonValue) =
-  /// Returns the raw JSON value that is represented by the generated type
-  member x.JsonValue = json
-
-type JsonOperations = 
-  // Trivial operations that return primitive values
-  static member GetString(value:JsonValue) = value.AsString()
-  static member GetDateTime(value:JsonValue) = value.AsDateTime()
-  static member GetBoolean(value:JsonValue) = value.AsBoolean()
-  static member GetFloat(value:JsonValue, culture) = value.AsFloat(Operations.GetCulture(culture))
-  static member GetDecimal(value:JsonValue, culture) = value.AsDecimal(Operations.GetCulture(culture))
-  static member GetInteger(value:JsonValue, culture) = value.AsInteger(Operations.GetCulture(culture))
-  static member GetInteger64(value:JsonValue, culture) = value.AsInteger64(Operations.GetCulture(culture))
-  static member GetProperty(value:JsonValue, name) = value.GetProperty(name)
-
-  /// Converts JSON array to array of target types
-  /// The `packer` function rebuilds representation type (such as
-  /// `JsonDocument`) which is then passed to projection function `f`.
-  static member ConvertArray(value:JsonValue, packer:Func<_,_>, f:Func<_,_>) = 
-    value.AsArray() |> Array.map (packer.Invoke >> f.Invoke)
-
-  /// Get optional property of a specified type
-  static member ConvertOptionalProperty(value:JsonValue, name, packer:Func<_,_>, f:Func<_,_>) =     
-    value.TryGetProperty(name) |> Option.map (packer.Invoke >> f.Invoke)
-
-  /// Returns all array values that match the specified tag
-  /// (Follows the same pattern as ConvertXyz functions above)
-  static member GetArrayChildrenByTypeTag(doc:JsonValue, tag, pack:Func<_,_>, f:Func<_,_>) = 
-    let tag = InferedTypeTag.ParseCode tag
-    let matchesTag = function
-      | JsonValue.Null -> false
-      | JsonValue.Boolean _ -> tag = InferedTypeTag.Boolean
-      | JsonValue.Number _ -> tag = InferedTypeTag.Number
-      | JsonValue.Float _ -> tag = InferedTypeTag.Number
-      | JsonValue.Array _ -> tag = InferedTypeTag.Collection
-      | JsonValue.Object _ -> tag = InferedTypeTag.Record None
-      | JsonValue.String _ -> tag = InferedTypeTag.String
-    match doc with
-    | JsonValue.Array ar ->
-        ar 
-        |> Array.filter matchesTag 
-        |> Array.map (pack.Invoke >> f.Invoke)
-    | _ -> failwith "JSON mismatch: Expected Array node"
-
-  /// Returns single or no value from an array matching the specified tag
-  static member TryGetArrayChildByTypeTag(doc:JsonValue, tag, pack:Func<_,_>, f:Func<_,_>) = 
-    match JsonOperations.GetArrayChildrenByTypeTag(doc, tag, pack, f) with
-    | [| the |] -> Some the
-    | [| |] -> None
-    | _ -> failwith "JSON mismatch: Expected Array with single or no elements."
-
-  /// Returns a single array children that matches the specified tag
-  static member GetArrayChildByTypeTag(value:JsonValue, tag) = 
-    match JsonOperations.GetArrayChildrenByTypeTag(value, tag, new Func<_,_>(id), new Func<_,_>(id)) with
-    | [| the |] -> the
-    | _ -> failwith "JSON mismatch: Expected single value, but found multiple."
-
-  /// Returns a single or no value by tag type
-  static member TryGetValueByTypeTag(value:JsonValue, tag, pack, f) = 
-    // Build a fake array and reuse `GetArrayChildByTypeTag`
-    let arrayValue = JsonValue.Array [| value |]
-    JsonOperations.TryGetArrayChildByTypeTag(arrayValue, tag, pack, f) 
-=======
-﻿namespace FSharp.Data.RuntimeImplementation
-
-open System
-open System.ComponentModel
-open System.Globalization
-open FSharp.Data.Json
-open FSharp.Data.Json.Extensions
-open FSharp.Data.RuntimeImplementation.TypeInference
-
+// --------------------------------------------------------------------------------------
+// JSON type provider - methods that are called from the generated erased code
+// --------------------------------------------------------------------------------------
+namespace FSharp.Data.RuntimeImplementation
+
+open System
+open System.ComponentModel
+open System.Globalization
+open FSharp.Data.Json
+open FSharp.Data.Json.Extensions
+open FSharp.Data.RuntimeImplementation.TypeInference
+
 /// Underlying representation of the generated JSON types
 [<StructuredFormatDisplay("{JsonValue}")>]
 type JsonDocument (json:JsonValue) =
@@ -94,70 +21,67 @@
   override x.Equals(y) =
     match y with
     | :? JsonDocument as y -> x.JsonValue = y.JsonValue
-    | _ -> false
- 
+    | _ -> false 
   [<EditorBrowsable(EditorBrowsableState.Never)>]
   override x.GetHashCode() = x.JsonValue.GetHashCode()
-
   [<EditorBrowsable(EditorBrowsableState.Never)>]
   override x.ToString() = x.JsonValue.ToString()
-
-type JsonOperations = 
-  // Trivial operations that return primitive values
-  static member GetString(value) = JsonValue.asString value
-  static member GetDateTime(value) = JsonValue.asDateTime value
-  static member GetBoolean(value) = JsonValue.asBoolean value
-  static member GetFloat(value, culture) = JsonValue.asFloat(value, Operations.GetCulture(culture))
-  static member GetDecimal(value, culture) = JsonValue.asDecimal(value, Operations.GetCulture(culture))
-  static member GetInteger(value, culture) = JsonValue.asInteger(value, Operations.GetCulture(culture))
-  static member GetInteger64(value, culture) = JsonValue.asInteger64(value, Operations.GetCulture(culture))
-  static member GetProperty(value, name) = JsonValue.getProperty name value
-
-  /// Converts JSON array to array of target types
-  /// The `packer` function rebuilds representation type (such as
-  /// `JsonDocument`) which is then passed to projection function `f`.
-  static member ConvertArray(value, packer:Func<_,_>, f:Func<_,_>) = 
-    value |> JsonValue.asArray |> Array.map (packer.Invoke >> f.Invoke)
-
-  /// Get optional property of a specified type
-  static member ConvertOptionalProperty(value, name, packer:Func<_,_>, f:Func<_,_>) =     
-    value |> JsonValue.tryGetProperty name |> Option.map (packer.Invoke >> f.Invoke)
-
-  /// Returns all array values that match the specified tag
-  /// (Follows the same pattern as ConvertXyz functions above)
-  static member GetArrayChildrenByTypeTag(doc:JsonValue, tag, pack:Func<_,_>, f:Func<_,_>) = 
-    let tag = InferedTypeTag.ParseCode tag
-    let matchesTag = function
-      | JsonValue.Null -> false
-      | JsonValue.Boolean _ -> tag = InferedTypeTag.Boolean
-      | JsonValue.Number _ -> tag = InferedTypeTag.Number
-      | JsonValue.BigNumber _ -> tag = InferedTypeTag.Number
-      | JsonValue.Array _ -> tag = InferedTypeTag.Collection
-      | JsonValue.Object _ -> tag = InferedTypeTag.Record None
-      | JsonValue.String _ -> tag = InferedTypeTag.String
-    match doc with
-    | JsonValue.Array ar ->
-        ar 
-        |> Array.filter matchesTag 
-        |> Array.map (pack.Invoke >> f.Invoke)
-    | _ -> failwith "JSON mismatch: Expected Array node"
-
-  /// Returns single or no value from an array matching the specified tag
-  static member TryGetArrayChildByTypeTag(doc:JsonValue, tag, pack:Func<_,_>, f:Func<_,_>) = 
-    match JsonOperations.GetArrayChildrenByTypeTag(doc, tag, pack, f) with
-    | [| the |] -> Some the
-    | [| |] -> None
-    | _ -> failwith "JSON mismatch: Expected Array with single or no elements."
-
-  /// Returns a single array children that matches the specified tag
-  static member GetArrayChildByTypeTag(value:JsonValue, tag) = 
-    match JsonOperations.GetArrayChildrenByTypeTag(value, tag, new Func<_,_>(id), new Func<_,_>(id)) with
-    | [| the |] -> the
-    | _ -> failwith "JSON mismatch: Expected single value, but found multiple."
-
-  /// Returns a single or no value by tag type
-  static member TryGetValueByTypeTag(value:JsonValue, tag, pack, f) = 
-    // Build a fake array and reuse `GetArrayChildByTypeTag`
-    let arrayValue = JsonValue.Array [| value |]
-    JsonOperations.TryGetArrayChildByTypeTag(arrayValue, tag, pack, f) 
->>>>>>> aae59373
+
+type JsonOperations = 
+  // Trivial operations that return primitive values
+  static member GetString(value:JsonValue) = value.AsString()
+  static member GetDateTime(value:JsonValue) = value.AsDateTime()
+  static member GetBoolean(value:JsonValue) = value.AsBoolean()
+  static member GetFloat(value:JsonValue, culture) = value.AsFloat(Operations.GetCulture(culture))
+  static member GetDecimal(value:JsonValue, culture) = value.AsDecimal(Operations.GetCulture(culture))
+  static member GetInteger(value:JsonValue, culture) = value.AsInteger(Operations.GetCulture(culture))
+  static member GetInteger64(value:JsonValue, culture) = value.AsInteger64(Operations.GetCulture(culture))
+  static member GetProperty(value:JsonValue, name) = value.GetProperty(name)
+
+  /// Converts JSON array to array of target types
+  /// The `packer` function rebuilds representation type (such as
+  /// `JsonDocument`) which is then passed to projection function `f`.
+  static member ConvertArray(value:JsonValue, packer:Func<_,_>, f:Func<_,_>) = 
+    value.AsArray() |> Array.map (packer.Invoke >> f.Invoke)
+
+  /// Get optional property of a specified type
+  static member ConvertOptionalProperty(value:JsonValue, name, packer:Func<_,_>, f:Func<_,_>) =     
+    value.TryGetProperty(name) |> Option.map (packer.Invoke >> f.Invoke)
+
+  /// Returns all array values that match the specified tag
+  /// (Follows the same pattern as ConvertXyz functions above)
+  static member GetArrayChildrenByTypeTag(doc:JsonValue, tag, pack:Func<_,_>, f:Func<_,_>) = 
+    let tag = InferedTypeTag.ParseCode tag
+    let matchesTag = function
+      | JsonValue.Null -> false
+      | JsonValue.Boolean _ -> tag = InferedTypeTag.Boolean
+      | JsonValue.Number _ -> tag = InferedTypeTag.Number
+      | JsonValue.Float _ -> tag = InferedTypeTag.Number
+      | JsonValue.Array _ -> tag = InferedTypeTag.Collection
+      | JsonValue.Object _ -> tag = InferedTypeTag.Record None
+      | JsonValue.String _ -> tag = InferedTypeTag.String
+    match doc with
+    | JsonValue.Array ar ->
+        ar 
+        |> Array.filter matchesTag 
+        |> Array.map (pack.Invoke >> f.Invoke)
+    | _ -> failwith "JSON mismatch: Expected Array node"
+
+  /// Returns single or no value from an array matching the specified tag
+  static member TryGetArrayChildByTypeTag(doc:JsonValue, tag, pack:Func<_,_>, f:Func<_,_>) = 
+    match JsonOperations.GetArrayChildrenByTypeTag(doc, tag, pack, f) with
+    | [| the |] -> Some the
+    | [| |] -> None
+    | _ -> failwith "JSON mismatch: Expected Array with single or no elements."
+
+  /// Returns a single array children that matches the specified tag
+  static member GetArrayChildByTypeTag(value:JsonValue, tag) = 
+    match JsonOperations.GetArrayChildrenByTypeTag(value, tag, new Func<_,_>(id), new Func<_,_>(id)) with
+    | [| the |] -> the
+    | _ -> failwith "JSON mismatch: Expected single value, but found multiple."
+
+  /// Returns a single or no value by tag type
+  static member TryGetValueByTypeTag(value:JsonValue, tag, pack, f) = 
+    // Build a fake array and reuse `GetArrayChildByTypeTag`
+    let arrayValue = JsonValue.Array [| value |]
+    JsonOperations.TryGetArrayChildByTypeTag(arrayValue, tag, pack, f) 