--- conflicted
+++ resolved
@@ -352,14 +352,9 @@
     x.Save(writer, ?separator=separator, ?quote=quote)
 
   /// Saves CSV to the specified file
-<<<<<<< HEAD
   member x.Save(path:string, [<Optional>] ?separator, [<Optional>] ?quote) = 
     if File.Exists(path) then File.Delete(path)
-    let writer = new StreamWriter(File.OpenWrite(path))
-=======
-  member x.Save(path:string, [<Optional>] ?separator, [<Optional>] ?quote) =
     use writer = new StreamWriter(File.OpenWrite(path))
->>>>>>> 6fc51cef
     x.Save(writer, ?separator=separator, ?quote=quote)
 
   /// Saves CSV to a string
