--- conflicted
+++ resolved
@@ -56,19 +56,18 @@
     | _ -> failwithf "Not a datetime: %s" x
 
   [<Extension>]
-<<<<<<< HEAD
+  static member AsDateTimeOffset(x, [<Optional>] ?cultureInfo) = 
+    let cultureInfo = defaultArg cultureInfo  CultureInfo.InvariantCulture
+    match TextConversions.AsDateTimeOffset cultureInfo x with
+    | Some d -> d
+    | _ -> failwithf "Not a datetime offset: %s" <| x
+
+  [<Extension>]
   static member AsTimeSpan(x:String, [<Optional>] ?cultureInfo) = 
     let cultureInfo = defaultArg cultureInfo CultureInfo.InvariantCulture
     match TextConversions.AsTimeSpan cultureInfo x with 
     | Some t -> t
     | _ -> failwithf "Not a time span: %s" x
-=======
-  static member AsDateTimeOffset(x, [<Optional>] ?cultureInfo) = 
-    let cultureInfo = defaultArg cultureInfo  CultureInfo.InvariantCulture
-    match TextConversions.AsDateTimeOffset cultureInfo x with
-    | Some d -> d
-    | _ -> failwithf "Not a datetime offset: %s" <| x
->>>>>>> 7ca8802f
 
   [<Extension>]
   static member AsGuid(x:String) =
