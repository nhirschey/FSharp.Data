--- conflicted
+++ resolved
@@ -1,6 +1,6 @@
-﻿// --------------------------------------------------------------------------------------
-// XML type provider - methods & types used by the generated erased code
-// --------------------------------------------------------------------------------------
+﻿// --------------------------------------------------------------------------------------
+// XML type provider - methods & types used by the generated erased code
+// --------------------------------------------------------------------------------------
 namespace FSharp.Data.RuntimeImplementation
 
 open System
@@ -15,23 +15,19 @@
   /// Returns the raw XML element that is represented by the generated type
   member x.XElement = node
 
-<<<<<<< HEAD
-
-/// Static helper methods called from the generated code
-=======
   [<EditorBrowsable(EditorBrowsableState.Never)>]
   override x.Equals(y) =
     match y with
     | :? XmlElement as y -> x.XElement = y.XElement
-    | _ -> false
- 
+    | _ -> false 
+  
   [<EditorBrowsable(EditorBrowsableState.Never)>]
   override x.GetHashCode() = x.XElement.GetHashCode()
 
   [<EditorBrowsable(EditorBrowsableState.Never)>]
   override x.ToString() = x.XElement.ToString()
 
->>>>>>> aae59373
+/// Static helper methods called from the generated code
 type XmlOperations = 
 
   // Operations for getting node values and values of attributes
