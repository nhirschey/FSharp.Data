--- conflicted
+++ resolved
@@ -35,7 +35,6 @@
   actual |> should equal 3.0M
 
 [<Test>]
-<<<<<<< HEAD
 let ``Guid column correctly inferred and accessed from mislabeled TSV`` () = 
   let csv = CsvProvider<"Data/TabSeparated.csv", HasHeaders=false>.GetSample()
   let first = csv.Rows |> Seq.head
@@ -44,9 +43,6 @@
 
 [<Test>]
 let ``Guid column correctly infered and accessed`` () = 
-=======
-let ``Guid column correctly inferred and accessed`` () = 
->>>>>>> 62bee957
   let csv = CsvProvider<"Data/LastFM.tsv", HasHeaders=false>.GetSample()
   let first = csv.Rows |> Seq.head
   let actual:Guid option = first.Column3
